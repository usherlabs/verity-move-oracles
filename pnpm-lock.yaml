--- conflicted
+++ resolved
@@ -1800,18 +1800,11 @@
   got@11.8.6:
     resolution: {integrity: sha512-6tfZ91bOr7bOXnK7PRDCGBLa1H4U080YHNaAQ2KsMGlLEzRbk44nsZF2E1IeRc3vtJHPVbKCYgdFbaGO2ljd8g==}
     engines: {node: '>=10.19.0'}
-
-<<<<<<< HEAD
   gql.tada@1.8.10:
     resolution: {integrity: sha512-FrvSxgz838FYVPgZHGOSgbpOjhR+yq44rCzww3oOPJYi0OvBJjAgCiP6LEokZIYND2fUTXzQAyLgcvgw1yNP5A==}
     hasBin: true
     peerDependencies:
       typescript: ^5.0.0
-=======
-  got@14.4.6:
-    resolution: {integrity: sha512-rnhwfM/PhMNJ1i17k3DuDqgj0cKx3IHxBKVv/WX1uDKqrhi2Gv3l7rhPThR/Cc6uU++dD97W9c8Y0qyw9x0jag==}
-    engines: {node: '>=20'}
->>>>>>> 6c713e4e
 
   graceful-fs@4.2.11:
     resolution: {integrity: sha512-RbJ5/jmFcNNCcDV5o9eTnBLJ/HszWV0P73bc+Ff4nS/rJj+YaS6IGyiOL0VoBYX+l1Wrl3k63h/KrH+nhJ0XvQ==}
@@ -4962,7 +4955,6 @@
       p-cancelable: 2.1.1
       responselike: 2.0.1
 
-<<<<<<< HEAD
   gql.tada@1.8.10(graphql@16.9.0)(typescript@5.5.4):
     dependencies:
       '@0no-co/graphql.web': 1.1.1(graphql@16.9.0)
@@ -4974,21 +4966,6 @@
       - '@gql.tada/svelte-support'
       - '@gql.tada/vue-support'
       - graphql
-=======
-  got@14.4.6:
-    dependencies:
-      '@sindresorhus/is': 7.0.1
-      '@szmarczak/http-timer': 5.0.1
-      cacheable-lookup: 7.0.0
-      cacheable-request: 12.0.1
-      decompress-response: 6.0.0
-      form-data-encoder: 4.0.2
-      http2-wrapper: 2.2.1
-      lowercase-keys: 3.0.0
-      p-cancelable: 4.0.1
-      responselike: 3.0.0
-      type-fest: 4.37.0
->>>>>>> 6c713e4e
 
   graceful-fs@4.2.11: {}
 
